--- conflicted
+++ resolved
@@ -1,6 +1,5 @@
 ## Changelog
 
-<<<<<<< HEAD
 ### next
 
   * tpm2_nvsetbits:
@@ -17,7 +16,7 @@
     converting it to a PEM or DER file format.
   * tools: Enhance error message on invalid passwords when sessions cannot
     be used.
-=======
+
 ### 5.1.1 2021-06-21
 
   * tpm2_import: fix fixed AES key CVE-2021-3565
@@ -25,7 +24,6 @@
         a MITM attack would be able to unwrap the imported key. To fix this,
         ensure the key size is 16 bytes or bigger and use OpenSSL to generate a
         secure random AES key.
->>>>>>> 6976f7a8
 
 ### 5.1 2021-05-24
 
