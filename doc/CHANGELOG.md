## Changelog

<<<<<<< HEAD
### next

 * **Non Backwards Compatible Changes**
   
   - Default hash algorithm is now sha256. Prior versions claimed sha1, but were inconsistent
     in choice. Best practice is to specify the hash algorithm to avoid suprises.
   
   - tpm2_tools and tss2_tools are now a busybox style commandlet. Ie tpm2\_getrandom becomes tpm2 getrandom.
     make install will install symlinks to the old tool names and the tpm2 commandlet will
     interogate argv[0] for the command to run. This will provide backwards compatibility
     if they are installed. If you wish to use the old names not installed system wide, set
     DESTDIR during install to a seperate path and set the proper directory on PATH.

    - tpm2\_eventlog's output changed to be YAML compliant. The output before was intended to be YAML
      compliant but was never properly checked and tested.

    - umask set to 0117 for all tools.

    - tpm2\_getekcertificate now outputs the INTC EK certificates in PEM format
      by default. In order to output the URL safe variant of base64 encoded
      output of the INTC EK certificate use the added option **--raw**.

 * tpm2_getekcertificate:
   - Add option **--raw** to output EK certificate in URL safe variant base64
     encoded format. By default it outputs a PEM formatted certificate.
   - The tool can now output INTC and non INTC EK certificates from NV indices
     specified by the TCG EK profile specification.

 * tpm2_activatecredential:
   - The secret data input can now be specified as stdin with **-s -** option.

   - The public key used for encryption can be specified as **-u** to make it
     similar to rest of the tools specifying a public key. The old **-e** option
     is retained for backwards compatibility.

   - Add option to specify the key algorithm when the input public key is in PEM
     format using the new option **-G**, **--key-algorithm**. Can specify either
     RSA/ECC. When this option is used, input public key is expected to be in
     PEM format and the default TCG EK template is used for the key properties.

 * tpm2_tools (all):
   - Set stdin/stdout to non-buffering.

   - Fix printing short options when no ascii character is used.
   
 * man:
    - tpm2_create: Correct max seal data size from 256 bytes to 128 bytes.

    - tpm2_nvread: Fix manpage example.

 * tpm2\_eventlog: output EV_POST_CODE as string not firmward blob.

 * Fix missing handle maps for ESY3 handle breaks. See #1994.

 * tpm2\_checkqoute:
   - Add EC support.
   - Support loading *tss* signatures.
   - Support loading tpm2 pcrread PCR values by specifying the PCR selection via `-l`.

 * tpm2\_createak: add qualified name output as -q.

 * tpm2\_policypcr: add optional argument for specifying cumulative hash of PCR's.

 * tpm2\_readpublic: add qualified name output as -q.

 * tpm2\_rsaencrypt: fix OAEP RSA encryption failing to to invalid hash selection.

 * tpm2\_rsadecrypt: fix OAEP RSA decryption failing to to invalid hash selection.

 * tpm2\_print:
   - Support printing TPM2B\_PUBLIC data structures.
   - Support printing TPMT\_PUBLIC data structures.
 
 * tpm2\_send: supports sending and receiving more than 1 command and response buffer.

 * tpm2\_verifysignature: supports verifying RSA-PSS signatures.

 * tpm2\_certifyX509certuti: A tool for creating partial x509 certrificates for the TPM2_CertifyX509 command.

 * tss2\_\*:
    - Fix double-free errors in commands asking for password authorization
    - Fix shorthand command -f that was falsely requiring an argument   
    - Update tss2_encrypt to the new FAPI interface
      - The argument 'policyPath' is removed which was never read anyway
    - Remove the additional '\n' that was appended when redirecting to stdout
    - Update mandatory vs optional treatment of arguments according to latest Fapi spec
    - tss2_getinfo now retrieves the correct FAPI version from Fapi_GetInfo
    - Fix the error handling in case of multiple inputs and/or outputs from stdin/stdout
    - Fix syntax errors and update content of man pages according to latest Fapi spec
    - Add parameter types to all man pages
    - tss2_setappdata now reads from file or stdin allowing to store also binary data
    - Fix bash-completion for tss2_pcrextend and tss2_verifysignature
    - Add force option to tss2_list
    - Make force option consistent in all fapi tools
    - Do not decode non-TPM errors
    - Enhance integration tests to test changes of optional/mandatory parameters
    - Add --hex parameter to tss2_getrandom
    - Fix autocompletion issue
    - Switch tss2\_\* to with-"="-style
    - Add size parameter to tss2_createseal
    - Memory leaks are fixed in cases when a returned empty non-char output value was passed to file output
    - References to the cryptographic profile (fapi-profile(5)) and config file (fapi-config(5)) man pages from all relevant tss2\_\* man pages
    - Fix policy branch selection menu item from 1 to 0.
    - Fix index 0 being valid tss2_pcrread
=======
### 4.3.0-rc1 - 2020-08-21

 * tss2_*: Fix double-free errors in commands asking for password authorization

 * tss2_*: Fix shorthand command -f that was falsely requiring an argument

 * tss2_*: Update tss2_encrypt to the new FAPI interface
   - The argument 'policyPath' is removed which was never read anyway

 * tss2_*: Remove the additional '\n' that was appended when redirecting to stdout

 * tss2_*: Update mandatory vs optional treatment of arguments according to latest Fapi spec

 * tss2_*: tss2_getinfo now retrieves the correct FAPI version from Fapi_GetInfo

 * tss2_*: Fix the error handling in case of multiple inputs and/or outputs from stdin/stdout

 * tss2_*: Fix syntax errors and update content of man pages according to latest Fapi spec

 * tss2_*: Add parameter types to all man page

 * tss2_*: tss2_setappdata now reads from file or stdin allowing to store also binary data

 * tss2_*: Memory leaks are fixed in cases when a returned empty non-char output value was passed to file output

 * tss2_pcrextend: fix extending PCR 0

 * tss2_quote: fix unused TSS2_RC in LOG_ERR

### 4.2.1 - 2020-05-25

* Fix missing handle maps for ESY3 handle breaks. See #1994.

* Bump ESYS minimum dependency version from 2.3.0 to 2.4.0.

* Fix for loop declarations build error.
>>>>>>> 6e6fe1a2

### 4.2 2020-04-08

 * Fix various issues reported by static analysis tools.

 * Add integration test for ECC based getekcertificate.

 * Fix for issue #1959 where ARM builds were failing.

 * Add a check in autotools to add "expect" as a package dependency for fapi tools.

 * tpm2_createek: Drop the unused -p or --ek-auth option

 * tpm2_policyor: List of policy files should be specified as an argument
   instead of -l option. The -l option is still retained for backwards
   compatibility. See issue#1894.

 * tpm2\_eventlog: add a tool for parsing and displaying the event log.

 * tpm2_createek: Fix an issue where the `template` option looked for args

 * tpm2_hierarchycontrol: Fixed bug where tool operation failed silently

 * tpm2_nvdefine: Fixed an issue where text output suggested failures as passes

 * tpm2_certify: Add an example usage in man page

 * tpm2_policyor: Fix a bug where tool failed silently when no input were given

 * tpm2_getekcertificate: Intel (R) PTT EK cert web portal is set as default address

 * tpm2_alg_util.c: Fix a bug where string rsa3072 was not parsed

 * .ci/download-deps.sh: Change tss dependency to 2.4.0 to acquire SAPI handles for cpHash calculations

 * tpm2_policycphash: Add a tool to implement enhanced authorization with cpHash of a command

 * Add options to tools to enable cpHash outputs: tpm2_nvsetbits, tpm2_nvextend,
   tpm2_nvincrement, tpm2_nvread, tpm2_nvreadlock, tpm2_writelock, tpm2_nvdefine,
   tpm2_nvundefine, tpm2_nvcertify, tpm2_policynv, tpm2_policyauthorizenv,
   tpm2_policysecret, tpm2_create, tpm2_load, tpm2_activatecredential, tpm2_unseal,
   tpm2_changeauth, tpm2_duplicate, tpm2_import, tpm2_rsadecrypt, tpm2_certify,
   tpm2_certifycreation, tpm2_hierarchycontrol, tpm2_setprimarypolicy, tpm2_clearcontrol,
   tpm2_dictionarylockout, tpm2_evictcontrol, tpm2_setclock, tpm2_clockrateadjust,
   tpm2_clear, tpm2_nvwrite, tpm2_encryptdecrypt, tpm2_hmac.

 * tpm2_import: Fix an issue where the imported key always required to have a policy

 * tpm2_policysecret: Fix an issue where authorization model was fixed to password only

 * Feature API (FAPI) tools added. These additional set of tools implement utilities
   using the FAPI which was added to the tpm2-tss v2.4.4:
   tss2_decrypt, tss2_encrypt, tss2_list, tss2_changeauth, tss2_delete,
   tss2_import, tss2_getinfo, tss2_createkey, tss2_createseal, tss2_exportkey,
   tss2_getcertificate, tss2_getplatformcertificates, tss2_gettpmblobs,
   tss2_getappdata, tss2_setappdata, tss2_setcertificate, tss2_sign,
   tss2_verifysignature, tss2_verifyquote, tss2_createnv, tss2_nvextend,
   tss2_nvincrement, tss2_nvread, tss2_nvsetbits, tss2_nvwrite,
   tss2_getdescription, tss2_setdescription, tss2_pcrextend, tss2_quote,
   tss2_pcrread, tss2_authorizepolicy, tss2_exportpolicy, tss2_import,
   tss2_provision, tss2_getrandom, tss2_unseal, tss2_writeauthorizenv

 * tpm2_policycountertimer: Fix an issue where operandB array was reversed causing faulty comparisons.

### 4.1.3 - 2020-06-02

* tpm2\_create: Fix issue with userauth attribute being cleared if policy is specified.

### 4.1.2 - 2020-05-18

* Fix missing handle maps for ESY3 handle breaks. See #1994.

### 4.1.1 - 2020-01-21

* tpm2\_certify: Fix output of attestation data including size field. Now outputs just bytes.
* tpm2\_certifycreation: Fix tool to match manpage where the code had the -C and -c options reversed.
* tpm2\_gettime: Fix output of attestation data including size field. Now outputs just bytes.
* tpm2\_nvcertify: Fix output of attestation data including size field. Now outputs just bytes.
* tpm2\_nvreadpublic: add name hash output.
* tpm2\_import: Support object policies when importing raw key material.
* Fix overflow in pcrs.h where sizeof() was used instead of ARRAY\_LEN().
* build:
  - Fix compilation issue: lib/tpm2\_hash.c:17:19: note: 'left' was declared here.
* man:
    - Fix manpage examples that have "sha" instead of "sha1"
    - tpm2\_shutdown manpage was missing, add it to build.
    - Fix manpage example for tpm2\_createak's tpm2\_evictcontrol example.

### 4.1 2019-11-25

* tpm2\_certifycreation: New tool enabling command TPM2\_CertifyCreation.

* tpm2\_checkquote:
   - Fix YAML output bug.
   - \-g option for specifying hash algorithm is optional and defaults to
     sha256.

* tpm2\_changeeps: A new tool for changing the Endorsement hierarchy primary seed.

* tpm2\_changepps: A new tool for changing the Platform hierarchy primary seed.

* tpm2\_clockrateadjust: Add a new tool for modifying the period on the TPM.

* tpm2\_create: Add tool options for specifying output data for use in
certification
  - \--creation-data to save the creation data
  - \--creation-ticket or -t to save the creation ticket
  - \--creation-hash or -d to save the creation hash
  - \--template-data for saving the template data of the key
  - \--outside-info or -q for specifying unique data to include in creation data.
  - \--pcr-list or -l  Add option to specify pcr list to add to creation data.

* tpm2\_createprimary: Add tool options for specifying output data for use
  in certification
  - \--creation-data to save the creation data
  - \--creation-ticket or -t to save the creation ticket
  - \--creation-hash or -d to save the creation hash
  - \--template-data for saving the template data of the key
  - \--outside-info or -q for specifying unique data to include in creation data.
  - \--pcr-list or -l  Add option to specify pcr list to add to creation data.

* tpm2\_evictcontrol:
    - Fix bug in automatic persistent handle selection when
      hierarchy is platform.
    - Fix bug in YAML key action where action was wrong when using ESYS\_TR.

* tpm2\_getcap: clean up remanenats of -c option in manpages and tool output.

* tpm2\_gettime: Add a new tool for retrieving a signed timestamp from a TPM.

* tpm2\_nvcertify: Add a new tool for certifying the contents of an NV index.

* tpm2\_nvdefine:
  - Support default set of attributes so -a is not mandatory.
  - Support searching for free index if an index isn't specified.

* tpm2\_nvextend: Add a new tool for extending an NV index similair to a PCR.

* tpm2\_nvreadpublic:
  - Support specifying nv index to read public data from as argument.

* tpm2\_nvsetbits: Add a new tool for setting the values of PCR with type
    "bits".

* tpm2\_nvundefine: Add support for deleting NV indices with attribute
    `TPMA_NV_POLICY_DELETE` set using NV Undefine Special command.

* tpm2\_nvwritelock: Add a new tool for setting a write lock on an NV index
    or globally locking nv indices with TPMA\_NV\_GLOBALLOCK.

* tpm2\_policyauthorizenv: New tool enabling signed, revocable policies.

* tpm2\_policyauthvalue: New tool enabling authorization to be bound to the
    authorization of another object.

* tpm2\_policycountertimer: Add a new tool for enabling policy bound to TPM
  clock or timer values.

* tpm2\_policynamehash: Add a new tool for specifying policy based on object
  name.

* tpm2\_policynv: Add a new tool for specifying policy based on NV contents.

* tpm2\_nvwritten: Add a new tool for specifying policy based on whether or not
    an NV index was written to.

* tpm2\_policysecret: Add tool options for specifying
  - \--expiration or -t
  - \--ticket
  - \--timeout
  - \--nonce-tpm or -x
  - \--qualification or -q

* tpm2\_policysigned: New tool enabling policy command TPM2\_PolicySigned.

* tpm2\_policytemplate: New tool enabling policy command TPM2\_PolicyTemplate.

* tpm2\_policyticket: New tool enabling policy command TPM2\_PolicyTicket.

* tpm2\_readclock: Add a new tool for reading the TPM clock.

* tpm2\_setclock: Add a new tool for setting the TPM clock.

* tpm2\_setprimarypolicy: New tool setting policy on hierarchies.

* tpm2\_shutdown: Add a new tool for issuing a TPM shutdown command.

* misc:
  - Support "tpmt" as a public key output format that only saves the TPMT
  structure.
  - Qualifying data or extra data in many tools can be hex array string or
  binary file.
  - Add support for specifying NV index type when specifying NV attributes.
  - Support added for tools to run on FreeBSD.
  - Skip and notify of action that man pages will not install if the package
  pandoc is missing.
  - Fix precedence issue with bitwise operator order int tpm2_getcap
  - travis: bump abrmd version 2.3.0
  - tpm2_util.c: Fix an issue int variable size was checked against uint
  - pcr.c: Fix buffer length issue to support all defined hash algorithm

### 4.0.1 - 2019-10-28

tpm2_checkquote:
  Fix YAML output bug.

### 3.2.1 - 2019-10-10

* Fix invalid memcpy when extracting ECDSA plain signatures.
* Fix resource leak on FILE * in hashing routine.
* Correct PCR logic to prevent memory corruption bug.
* Errata handler fix.

### 4.0 - 2019-09-09

* tpm2_activatecredential:
  - \--context is now \--credentialedkey-context.
  - \--key-context is now \--credentialkey-context.
  - \--Password is now \--credentialedkey-auth.
  - \--endorse-passwd is now \--credentialkey-auth.
  - \--in-file is now \--credential-secret.
  - \--out-file is now \--certinfo-data.
  - -f becomes -i.
  - -k becomes -C.
  - -e becomes -E.

* tpm2_certify:
  - \--halg is now \--hash-algorithm.
  - \--obj-context is now \--certifiedkey-context.
  - \--key-context is now \--signingkey-context.
  - \--pwdo is now \--certifiedkey-auth.
  - \--pwdk is now \--signingkey-auth.
  - -a becomes -o.
  - -k becomes -p.
  - -c becomes -C.
  - -k becomes -K.

* tpm2_changeauth:
  - New tool for changing the authorization values of:
    - Hierarchies
    - NV
    - Objects
  - Replaces tpm2_takeownership with more generic functionality.

* tpm2_checkquote:
  - \--halg is now \--hash-algorithm.
  - \--pcr-input-file is now \--pcr.
  - \--pubfile is now \--public.
  - \--qualify-data is now \--qualification.
  - -f becomes -F.
  - -F becomes -f.
  - -G becomes -g.

* tpm2_clear:
  - \--lockout-passwd is now \--auth-lockout.

* tpm2_clearcontrol:
  - New tool for enabling or disabling tpm2_clear commands.

* tpm2_create
  - \--object-attributes is now \--attributes.
  - \--pwdp is now \--parent-auth.
  - \--pwdo is now \--key-auth.
  - \--in-file is now \--sealing-input.
  - \--policy-file is now \--policy.
  - \--pubfile is now \--public.
  - \--privfile is now \--private.
  - \--out-context is now \--key-context.
  - \--halg is now \--hash-algorithm.
  - \--kalg is now \--key-algorithm.
  - -o becomes -c.
  - -K becomes -p.
  - -A becomes -b.
  - -I becomes -i.
  - -g becomes an optional option.
  - -G becomes an optional option.
  - Supports TPM command CreateLoaded via -c.

* tpm2_createak:
  - Renamed from tpm2_getpubak

* tpm2_createek:
  - renamed from tpm2_getpubek

* tpm2_createpolicy:
  - \--out-policy-file is now \--policy.
  - \--policy-digest-alg is now \--policy-algorithm.
  - \--auth-policy-session is now \--policy-session.
  - -L becomes -l.
  - -F becomes -f.
  - -f becomes -o.
  - Removed option \--set-list with short option -L.
  - Removed option \--pcr-input-file with short option -F.
  - Pcr policy options replaced with pcr password mini language.
  - Removed short option a for specifying auth session. Use long option \--policy-session.
  - Removed short option -P for specifying pcr policy. Use long option \--policy-pcr.

* tpm2_createprimary:
  - \--object-attributes is now \--attributes.
  - -o is now -c
  - \--pwdp is now \--hierarchy-auth.
  - \--pwdk is now \--key-auth.
  - \--halg is now \--hash-algorithm.
  - \--kalg is now \--key-algorithm.
  - \--context-object is now \--key-context.
  - \--policy-file is now \--policy.
  - support for unique field when creating objects via -u
  - saves a context file for the generated primary's handle to disk via -c.
  - -A becomes -a.
  - -K becomes -p.
  - -H becomes -C.
  - -g becomes optional.
  - -G becomes optional.

* tpm2_dictionarylockout:
  - \--lockout-passwd is now \--auth.
  - -P becomes -p.

* tpm2_duplicate:
  - New tool for duplicating TPM objects.

* tpm2_encryptdecrypt:
  - \--pwdk is now \--auth.
  - \--out-file is now \--output.
  - -D becomes -d.
  - -I becomes an argument.
  - -P becomes -p.
  - Support IVs via -t or \--iv.
  - Support modes via -G.
  - Support padding via -e or \--pad.
  - Supports input and output to stdin and stdout respectively.

* tpm2_evictcontrol:
  - \--auth is now \--hierarchy.
  - \--context is now \--object-context.
  - \--pwda is now \--auth.
  - \--persistent with short option -S is now an argument.
  - -A becomes -C.
  - Added option \--output -o to serialize handle to disk.
  - Removed option \--handle with short option -H.
  - Raw object-handles and object-contexts are commonly handled with object
    handling logic.
  - Removed option \--input-session-handle with short option -i.
  - Authorization session is now part of password mini language.

* tpm2_getcap:
  - -c becomes an argument.
  - Most instances of value replaced with raw in YAML output.
  - TPM2_PT_MANUFACTURER displays string value and raw value.
  - Supports \--pcr option for listing hash algorithms and bank numbers.

* tpm2_getekcertificate:
  - Renamed from tpm2_getmanufec

* tpm2_getmanufec:
  - Renamed the tool to tpm2_getekcertificate.
  - Removed ek key creation and management logic.
  - Added option for getting ek cert for offline platform via -x.
  - Support for ECC keys.
  - \--ec-cert is now \--ek-certificate,
  - \--untrusted is now \--allow-unverified,
  - \--output is now \--ek-public,
  - -U is now -X.
  - -O is now -x.
  - -f becomes -o.
  - Removed option -P or \--endorse-passwd.
  - Removed option -p or \--ek-passwd.
  - Removed option -w or \--owner-passwd.
  - Removed option -H or \--persistent-handle.
  - Removed option -G or \--key-algorithm.
  - Removed option -N or \--non-persistent.
  - Removed option -O or \--offline.

* tpm2_getpubak:
  - renamed to tpm2_createak.
  - -f becomes -p and -f is used for format of public key output.
  - \--auth-endorse is now \--eh-auth.
  - \--auth-ak is now \--ak-auth.
  - \--halg is now \--hash-algorithm.
  - \--kalg is now \--key-algorithm.
  - -e becomes -P.
  - -P becomes -p.
  - -D becomes -g.
  - -p becomes -u.
  - \--context becomes \--ak-context.
  - \--algorithm becomes \--kalg.
  - \--digest-alg becomes \--halg.
  - \--privfile becomes \--private.
  - remove -k persistant option. Use tpm2_evictcontrol.
  - Fix -o option to -w.
  - now saves a context file for the generated primary's handle to disk.
  - -E becomes -e.
  - -g changes to -G.
  - support for non-persistent AK generation.

* tpm2_getpubek:
  - renamed to tpm2_createek
  - \--endorse-passwd is now \--eh-auth.
  - \--owner-passwd is now \--owner-auth.
  - \--ek-passwd is now \--ek-auth.
  - \--file is now \--public.
  - \--context is now \--ek-context.
  - \--algorithm is now \--key-algorithm.
  - -e is now -P.
  - -P is now -p.
  - -p is now -u.
  - -o is now -w.
  - -g is now -G.
  - Support for saving a context file for the generated primary keys handle
    to disk.
  - support for non-persistent EK generation.
  - -f is now -p.
  - -f support for format of public key output.

* tpm2_getrandom:
  - change default output to binary.
  - add \--hex option for output to hex format.
  - \--out-file is now \--output.
  - bound input request on max hash size per spec, allow -f to override this.

* tpm_gettestresult:
  - new tool for getting test results.

* tpm2_hash:
  - add \--hex for specifying hex output.
  - default output of hash to stdout.
  - default output of hash as binary.
  - remove output of ticket to stdout.
  - \--halg is now \--hash-algorithm.
  - \--out-file is now \--output.
  - -a is now -C.
  - -H is now -a.

* tpm2_hmac:
  - add -t option for specifying ticket result.
  - \--out-file is now \--output.
  - \--auth-key is now \--auth.
  -\--algorithm is now \--hash-algorithm.
  - \--pwdk is now \--auth-key.
  - -C is now -c.
  - -P is now -p.

* tpm2_hierarchycontrol:
  - new tool added for enabling or disabling the use
    of a hierarchy and its associated NV storage.

* tpm2_import:
  - \--object-attributes is now \--attributes.
  - \--auth-parent is now \--parent-auth.
  - \--auth-key is now \--key-auth.
  - \--algorithm is now \--key-algorithm.
  - \--in-file is now \--input.
  - \--parent-key is now \--parent-context.
  - \--privfile is now \--private.
  - \--pubfile is now \--public.
  - \--halg is now \--hash-algorithm.
  - \--policy-file is now \--policy.
  - \--sym-alg-file is now \--encryption-key.
  - -A is now -b.
  - -k is now -i.
  - support OSSL style -passin argument as \--passin for PEM file passwords.
  - support additional import key types:
    - RSA1024/2048.
    - AES128/192/256.
  - -q changes to -u to align with tpm2_loads public/private output arguments.
  - Supports setting object name algorithm via -g.
  - support specifying parent key with a context file.
  - \--parent-key-handle/-H becomes \--parent-key/-C
  - Parent public data option is optional and changes from `-K` to `-U`.
  - Supports importing external RSA 2048 keys via pem files.
  - Supports ECC Parent keys.

* tpm2_incrementalselftest:
  - Add tool to test support of specific algorithms.

* tpm2_listpersistent:
  - deleted as tpm2_getcap and tpm2_readpublic can be used instead.

* tpm2_load:
  - -o is now -c.
  - \--context-parent is now \--parent-context.
  - \--auth-parent is now \--auth.
  - \--pubfile is now \--public.
  - \--privfile is now \--private.
  - \--out-context is now \--key-context.
  - now saves a context file for the generated primary's handle to disk.
  - Option `--pwdp` changes to `--auth-parent`.

* tpm2_loadexternal:
  - \--object-attributes is now --attributes.
  - -o is now -c
  - \--key-alg is now \--key-algorithm.
  - \--pubfile is now \--public.
  - \--privfile is now \--private.
  - \--auth-key is now \--auth.
  - \--policy-file is now \--policy.
  - \--halg is now \--hash-algorithm.
  - \--out-context is now \--key-context.
  - Remove unused -P option.
  - -H is now -a.
  - Fix -A option to -b for attributes.
  - now saves a context file for the generated primary's handle to disk.
  - support OSSL style -passin argument as \--passin for PEM file passwords.
  - name output to file and stdout. Changes YAML stdout output.
  - ECC Public and Private PEM support.
  - AES Public and Private "raw file" support.
  - RSA Public and Private PEM support.
  - Object Attribute support.
  - Object authorization support.
  - Default hierarchy changes to the *null* hierarchy.

* tpm2_makecredential:
  - \--out-file is now \--credential-blob
  - \--enckey is now \--encryption-key.
  - Option `--sec` changes to `--secret`.

* tpm2_nvdefine:
  - \--handle-passwd is now \--hierarchy-auth.
  - \--index-passwd is now \--index-auth.
  - \--policy-file is now \--policy.
  - \--auth-handle is now \--hierarchy.
  - -a becomes -C.
  - -t becomes -a.
  - -I becomes -p.
  - Removed option \--index with short option -x. It is now an argument.
  - Removed option \--input-session-handle with short option -S.
  - Authorization session is now part of password mini language.

* tpm2_nvincrement:
  - New tool to increment value of a Non-Volatile (NV) index setup as a
  counter.

* tpm2_nvlist:
  - tpm2_nvlist is now tpm2_nvreadpublic.

* tpm2_nvread:
  - \--handle-passwd is now \--auth.
  - \--auth-handle is now \--hierarchy.
  - -a becomes -C.
  - Removed option \--index with short option -x. It is now an argument.
  - Removed short option -o for specifying offset. Use long option \--offset.
  - Removed option \--input-session-handle with short option -S.
  - Authorization session is now part of password mini language.
  - Removed option \--set-list with short option -L.
  - Removed option \--pcr-input-file with short option -F.
  - Pcr policy options replaced with pcr password mini language.
  - fix a buffer overflow.

* tpm2_nvreadlock:
  - \--handle-passwd is now \--auth.
  - \--auth-handle is now \--hierarchy.
  - -a becomes -C.
  - Removed option \--index with short option -x. It is now an argument.
  - Removed option \--input-session-handle with short option -S.
  - Authorization session is now part of password mini language.

* tpm2_nvwrite:
  - \--handle-passwd is now \--auth.
  - \--auth-handle is now \--hierarchy.
  - -a becomes -C.
  - Removed option \--index with short option -x. It is now an argument.
  - Removed short option -o for specifying offset. Use long option \--offset.
  - Removed option \--input-session-handle with short option -S.
  - Authorization session is now part of password mini language.
  - Removed option \--set-list with short option -L.
  - Removed option \--pcr-input-file with short option -F.
  - Pcr policy options replaced with pcr password mini language.

* tpm2_nvrelease:
  - \--handle-passwd is now \--auth.
  - \--auth-handle is now \--hierarchy.
  - -a becomes -C.
  - Removed option \--index with short option -x. It is now an argument.
  - Removed option \--input-session-handle with short option -S.
  - Authorization session is now part of password mini language.

* tpm2_nvundefine:
  - Renamed from tpm2_nvrelease.

* tpm2_pcrallocate:
  - New tool for changing the allocated PCRs of a TPM.

* tpm2_pcrevent:
  - \--password is now \--auth.
  - Removed option \--pcr-index with short option -i.
  - PCR index is now specified as an argument.
  - Removed option \--input-session-handle with short option -S.
  - Authorization session is now part of password mini language.

* tpm2_pcrlist:
  - -gls options go away with -g and -l becoming a single argument.

* tpm2_pcrread:
  - Renamed from tpm2_pcrlist.

* tpm2_print:
  - New tool that decodes a TPM data structure and prints enclosed elements
  to stdout as YAML.

* tpm2_policyauthorize:
  - New tool that allows for policies to change by associating the policy to
  a signing authority essentially allowing the auth policy to change.

* tpm2_policycommandcode:
  - New tool to restricts TPM object authorization to specific TPM commands.

* tpm2_policyduplicationselect:
  - New tool for creating a policy to restrict duplication to a new parent
  and or duplicable object.

* tpm2_policylocality:
  - New tool for creating a policy restricted to a locality.

* tpm2_policypcr:
  - New tool to generate a pcr policy event that bounds auth to specific PCR
  values in user defined pcr banks and indices.

* tpm2_policyor:
  - New tool to compound multiple policies in a logical OR fashion to allow
  multiple auth methods using a policy session.

* tpm2_policypassword:
  - New tool to mandate specifying of the object password in clear using a
    policy session.

* tpm2_policysecret:
  - New tool to associate auth of a reference object as the auth of the new
    object using a policy session.

* tpm2_quote:
  - \--ak-context is now \--key-context.
  - \--ak-password is now \--auth.
  - \--sel-list is now \--pcr-list.
  - \--qualify-data is now \--qualification-data.
  - \--pcrs is now \--pcr.
  - \--sig-hash-algorithm is now \--hash-algorithm.
  - -P becomes -p
  - -L becomes -l.
  - -p becomes -o.
  - -G becomes -g.
  - -g becomes optional.
  - Removed option \--id-list with short option -l.
  - Removed option \--ak-handle with short option -k.
  - Raw object-handles and object-contexts are commonly handled with object
    handling logic.

* tpm2_readpublic:
  - \--opu is now \--output.
  - \--context-object is now \--object-context.
  - Removed option \--object with short option -H.
  - Raw object-handles and object-contexts are commonly handled with object
    handling logic.
  - Added \--serialized-handle for saving serialized ESYS_TR handle to disk.
  - Added \--name with short option -n for  saving the binary name.
  - Supports ECC pem and der file generation.

* tpm2_rsadecrypt:
  - \--pwdk is now \--auth.
  - \--out-file is now \--output.
  - -P becomes -p.
  - Added \--label with short option -l for specifying label.
  - Added \--scheme with short option -s for specifying encryption scheme.
  - Removed option -I or in-file input option and make argument.
  - Removed option \--key-handle with short option -k.
  - Raw object-handles and object-contexts are commonly handled with object
    handling logic.
  - Removed option \--input-session-handle with short option -S.
  - Authorization session is now part of password mini language.

* tpm2_rsaencrypt:
  - \--out-file is now \--output.
  - Added \--scheme with short option -s for specifying encryption scheme.
  - Added \--label with -l for specifying label.
  - Removed option \--key-handle with short option -k.
  - Raw object-handles and object-contexts are commonly handled with object
    handling logic.
  - make output binary either stdout or file based on -o.

* tpm2_selftest:
  - New tool for invoking tpm selftest.

* tpm2_send:
  - \--out-file is now \--output.

* tpm2_sign:
  - \--pwdk is now \--auth.
  - \--halg is now \--hash-algorithm.
  - \--sig is now \--signature.
  - -P becomes -p.
  - -s becomes -o.
  - Added \--digest with short option -d.
  - Added \--scheme with short option -s.
  - Supports rsapss.
  - Removed option \--key-handle with short option -k.
  - Raw object-handles and object-contexts are commonly handled with object
    handling logic.
  - Removed option \--msg with short option -m.
  - Make -d toggle if input is a digest.
  - Removed option \--input-session-handle with short option -S.
  - Authorization session is now part of password mini language.
  - Supports signing a pre-computed hash via -d.

* tpm2_startauthsession:
  - New tool to start/save a trial-policy-session (default) or policy-
    authorization-session with command line option --policy-session.

* tpm2_stirrandom:
  - new command for injecting entropy into the TPM.

* tpm2_takeownership:
  - split into tpm2_clear and tpm2_changeauth

* tpm2_testparms:
  - new tool for querying tpm for supported algorithms.

* tpm2_unseal:
  - \--pwdk is now \--auth.
  - \--outfile is now \--output.
  - \--item-context is now \--object-context.
  - -P becomes -p
  - Removed option \--item with short option -H.
  - Raw object-handles and object-contexts are commonly handled with object
    handling logic.
  - Removed option \--input-session-handle with short option -S.
  - Authorization session is now part of password mini language.
  - Removed option \--set-list with short option -L.
  - Removed option \--pcr-input-file with short option -F.
  - Pcr policy options replaced with pcr password mini language.


* tpm2_verifysignature:
  - \--halg is now \--hash-algorithm.
  - \--msg is now \--message.
  - \--sig is now \--signature.
  - -D becomes -d.
  - -t becomes optional.
  - Issue warning when ticket is specified for a NULL hierarchy.
  - Added option \--format with short option -f.
  - Removed option \--raw with short option -r.
  - Removed option \--key-handle with short option -k.
  - Raw object-handles and object-contexts are commonly handled with object
    handling logic.
  - Support routines for OpenSSL compatible format of public keys (PEM, DER) and
    plain signature data without TSS specific headers.

* misc:
  - cmac algorithm support.
  - Add support for reading authorisation passwords from a file.
  - Ported all tools from SAPI to ESAPI.
  - Load TCTI's by SONAME, not raw .so file.
  - system tests are now run with make check when --enable-unit is used in configure.
  - Libre SSL builds fixed.
  - Dynamic TCTIS. Support for pluggable TCTI modules via the -T or --tcti
    options.
  - test: system testing scripts moved into subordinate test directory.
  - configure: enable code coverage option.
  - env: add TPM2TOOLS_ENABLE_ERRATA to control the -Z or errata option.
    affects all tools.
  - Fix parsing bug in PCR mini-language.
  - Fix misspelling of TPM2_PT_HR constants which effects tpm2_getcap output.
  - configure option --with-bashcompdir for specifying bash completion
    directory.

### 3.2.0 - 2019-06-19
  * fix configure bug for linking against libmu.
  * tpm2_changeauth: Support changing platform hierarchy auth.
  * tpm2_flushcontext: Introduce new tool for flushing handles from the TPM.
  * tpm2_checkquote: Introduce new tool for checking validity of quotes.
  * tpm2_quote: Add ability to output PCR values for quotes.
  * tpm2_makecredential: add support for executing tool off-TPM.
  * tpm2_pcrreset: introduce new tool for resetting PCRs.
  * tpm2_quote: Fix AK auth password not being used.

### 3.1.4 - 2019-03-14
  * Fix various man pages
  * tpm2_getmanufec: fix OSSL build warnings
  * Fix broken -T option
  * Various build compatibility fixes
  * Fix some unit tests
  * Update build for recent autoconf-archive versions
  * Install m4 files

### 3.1.3 - 2018-10-15
  * Restore support for the TPM2TOOLS_* env vars for TCTI configuration, in
  addition to supporting the new unified TPM2TOOLS_ENV_TCTI
  * Fix tpm2_getcap to print properties with the TPM_PT prefix, rather than
  TPM2_PT
  * Make test_tpm2_activecredential Python 3 compatible
  * Fix tpm2_takeownership to only attempt to change the specified hierarchies

### 3.1.2 - 2018-08-14
  * Revert the change to use user supplied object attributes exclusively. This is an inappropriate behavioural change for a MINOR version number increment.
  * Fix inclusion of object attribute specifiers section in tpm2_create and tpm2_createprimary man pages.
  * Use better object attribute defaults for authentication, preventing an empty password being used for authentication when a policy is set.

### 3.1.1 - 2018-07-09
  * Allow man page installation without pandoc being available

### 3.1.0 - 2018-06-21
  * Update to use TSS version 2.0
  * When user supplies nv attributes use those exclusively, not in addition to the defaults
  * When user supplies object attributes use those exclusively, not in addition to the defaults
  * Load TCTI's by SONAME, not raw .so file

### 3.0.4 - 2018-05-30
  * Fix save and load for TPM2B_PRIVATE object.
  * Use a default buffer size for tpm2_nv{read,write} if the TPM reports a 0 size.
  * Fix --verbose and --version options crossover.
  * Generate man pages from markdown and include them in the distribution tarball.
  * Print usage summary if tools are executed with no options or man page can't be displayed.

### 3.0.3 - 2017-15-18
  * Tools that don't need a TPM to work no longer request
    a TPM connection. Namely, tpm2_rc_decode
  * Fix undefined references in libmarshal port.

### 3.0.2 - 2017-12-18
  * configure: enable code coverage option.
  * build: enable silent rules options.
  * Add system tests to dist tarball.
  * tpm2_nv(read|write): fix buffer overflows.

### 3.0.1 - 2017-12-11
  * Makefile: add missing LICENSE and markdown files.
### 3.0 - 2017-12-08
  * tpm2_getmanufec: -O as a flag for -f has changed. -O is for existing EK public structure
      and -f is only for generated EK public output.
  * tpm2_nvlist: output in yaml format.
  * tpm2_makecredential format changes to the -o output file.
  * tpm2-quote: -o option removed.
  * tpm2_rsaencrypt: -I is now an argument and input defaults to stdin. -o is optional and
    defaults to stdout.
  * tpm2_listpersistent: output friendly object attributes.
  * tpm2_createprimary: support friendly object attributes via -A. -H becomes auth
    hierarchy.
  * tpm2_create: support friendly object attributes via -A.
  * tpm2_nvwrite and tpm2_nvread have support for satisfying PCR policies.
  * tpm2_encryptdecrypt: has support for EncryptDecrypt2 command.
  * tpm2_nvwrite: -f option removed, support for stdin data supported. Support for starting
      index to write to.
  * errata framework added for dealing with spec errata.
  * tpm2_quote: -G option for signature hash algorithm specification.
  * tpm2_dump_capability: renamed to tpm2_getcap.
  * tpm2_send_command: renamed to tpm2_send and the input file is now an
    argument vs using -i.
  * tpm2_dump_capability: outputs human readable command codes.
  * camelCase options are now all lower case. For example, --camelCase becomes --camel-case.
  * tpm2_quote,readpublic, and sign now have support for pem/der output/inputs. See the
    respective man pages for more details.
  * tpm2_nvread: Has an output file option, -f.
  * manpages: Are now in Markdown and converted to roff using pandoc.
  * tpm2_create - options 'o' and 'O' changed to 'u' and 'r' respectively.
  * tpm2_pcrlist: support yaml output for parsing.
  * tpm2_pcrevent: new tool for hashing and extending pcrs.
  * Make tpm2_{createprimary,create,load,pcrlist,hmac} tools to support the --quiet option.
  * Support for a --quiet option to suppress messages printed by tools to standard output.
  * tpm2_hmac: support for files greater than 1024 bytes, changes in options and arguments.
  * tpm2_hash: support for files greater than 1024 bytes, changes in options and arguments.
  * Install is now to bin vs sbin. Ensure that sbin tools get removed!
  * make dist and distcheck are now working.
  * installation into customized locations are now working, see issue #402 for details.
  * tpm2_pcrlist: renamed from tpm2_listpcrs.
  * tpm2_pcrextend: new tool for extending PCRs.
  * tpm2_getmanufec: -E option no longer required, defaults to stdout.
  * tpm2_nvlist: Support for friendly nv attributes in output.
  * Support for friendly algorithm names for algorithm identifiers.
  * tpm2_nvread: The option, -s, or size option is no longer required.
  * tpm2_nvwrite: fixed to write files larger than 1024 in size.
  * tpm2_nvread: fixed to read files larger than 1024 in size.
  * tpm2_nvdefine supports "nice-names" for nv space attributes.
  * Support using PCR Policy directly with tpm2_unseal tool.
  * Support PCR policy creation in tpm2_createpolicy
  * Support using a policy session as input to tools that may need to satisfy complex policies
    other than password.
  * tpm2_unseal: supports output to stdoud.
  * tpm2_create: enforce policy based authorization.
  * tpm2_createprimary: add ability to create objects with policy based authorization.
  * tpm2_nvdefine: add ability to create nv indexes with policy based authorization.
  * Support Clang Build.
  * tpm2_unseal test uses endorsement hierarchy as platform hierarchy is unavailable on a
    real tpm.
  * Numerous cleanups and minor bug fixes.

### v2.0 - 2017-03-29

  * Tracked on the milestone: https://github.com/tpm2-software/tpm2-tools/milestone/2
  * Reworked all the tools to support configurable TCTIs, based on build time
    configuration, one can specify the tcti via the --tcti (-T) option to all
    tools.
  * tpm2_getrandom interface made -s a positional argument.
  * Numerous bug fixes.

### v1.1 - 2016-11-04

  * travis ci support.
  * Allow for unit tests to be enabled selectively.
  * tpm2_rc_decode tool: Decode TPM_RC error codes.
  * Android Make file
  * tpm2_listpersistent: list all persistent objects
  * test scripts for tpm2-tools
  * tpm2_nvreadlock
  * tpm2_getmanufec: retrieve EC from tpm manufacturer server.
  * Copy 'common' and 'sample' code from the TPM2.0-TSS repo.

  **Modified**

  * tpm2_takeownership: update option -c to use lockout password to clear.
  * tpm2_listpcrs: add options -L and -s, rewrite to increase performance.
  * tpm2_quote: added -L option to support selection of multiple banks.
  * tpm2_quote: add -q option to get qualifying data.
  * configure: Use pkg-config to get info about libcurl and libcrypto.
  * configure: Use pkg-config to locate SAPI and TCTI headers / libraries.
  * tpm2_x: Add -X option to enable password input in Hex format.
  * tpm2_nvdefine: Change -X option to -I.
  * tpm2-nvwrite: fix for unable to write 1024B+ data.
  * tpm2_getmanufec: Fix base64 encoding.
  * tpm2_x: fixed a lot of TPM2B failures caused by wrong initialization.
  * tpm2_getmanufec: let configure handle libs.
  * tpm2_getmanufec: Convert from dos to unix format.
  * build: Check for TSS2 library @ configure time.
  * build: Detect required TSS2 and TCTI headers.
  * build: Use libtool to build the common library
  * build: Install all binaries into sbin.
  * build: Build common sources into library.
  * build: Move all source files to 'src'.
  * Makefile.am: Move all build rules into single Makefile.am.
  * everything: Use new TCTI headers and fixup API calls.
  * everything: Update source to cope with sapi header cleanup.
  * tpm2_activatecredential: Updated to support TCG compatible EK
  * tpm2_getpubak: Updated to use TCG compatible EK
  * tpm2_getpubek: fix ek creation to follow TCG EK profile spec.

  **Removed**

  * Windows related code
  * dependency on the TPM2.0-TSS repo source code

### v1.0 - 2015-10-19

  * 1.0 release
  * 29 tools included<|MERGE_RESOLUTION|>--- conflicted
+++ resolved
@@ -1,6 +1,5 @@
 ## Changelog
 
-<<<<<<< HEAD
 ### next
 
  * **Non Backwards Compatible Changes**
@@ -81,17 +80,6 @@
  * tpm2\_certifyX509certuti: A tool for creating partial x509 certrificates for the TPM2_CertifyX509 command.
 
  * tss2\_\*:
-    - Fix double-free errors in commands asking for password authorization
-    - Fix shorthand command -f that was falsely requiring an argument   
-    - Update tss2_encrypt to the new FAPI interface
-      - The argument 'policyPath' is removed which was never read anyway
-    - Remove the additional '\n' that was appended when redirecting to stdout
-    - Update mandatory vs optional treatment of arguments according to latest Fapi spec
-    - tss2_getinfo now retrieves the correct FAPI version from Fapi_GetInfo
-    - Fix the error handling in case of multiple inputs and/or outputs from stdin/stdout
-    - Fix syntax errors and update content of man pages according to latest Fapi spec
-    - Add parameter types to all man pages
-    - tss2_setappdata now reads from file or stdin allowing to store also binary data
     - Fix bash-completion for tss2_pcrextend and tss2_verifysignature
     - Add force option to tss2_list
     - Make force option consistent in all fapi tools
@@ -101,11 +89,9 @@
     - Fix autocompletion issue
     - Switch tss2\_\* to with-"="-style
     - Add size parameter to tss2_createseal
-    - Memory leaks are fixed in cases when a returned empty non-char output value was passed to file output
     - References to the cryptographic profile (fapi-profile(5)) and config file (fapi-config(5)) man pages from all relevant tss2\_\* man pages
     - Fix policy branch selection menu item from 1 to 0.
-    - Fix index 0 being valid tss2_pcrread
-=======
+
 ### 4.3.0-rc1 - 2020-08-21
 
  * tss2_*: Fix double-free errors in commands asking for password authorization
@@ -142,7 +128,6 @@
 * Bump ESYS minimum dependency version from 2.3.0 to 2.4.0.
 
 * Fix for loop declarations build error.
->>>>>>> 6e6fe1a2
 
 ### 4.2 2020-04-08
 
